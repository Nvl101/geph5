use std::{
    convert::Infallible,
    sync::LazyLock,
    time::{Duration, SystemTime},
};

use anyctx::AnyCtx;
use async_trait::async_trait;
use geph5_broker_protocol::{
    puzzle::solve_puzzle, AccountLevel, ExitDescriptor, NewsItem, VoucherInfo,
};

<<<<<<< HEAD
use moka::future::Cache;
=======
use itertools::Itertools;
>>>>>>> 41e44709
use nanorpc::{nanorpc_derive, JrpcRequest, JrpcResponse, RpcService, RpcTransport};
use parking_lot::Mutex;
use serde::{Deserialize, Serialize};
use slab::Slab;

use crate::{
    broker_client, client::CtxField, logging::get_json_logs, stats::stat_get_num,
    traffcount::TRAFF_COUNT, updates::get_update_manifest, Config,
};

#[nanorpc_derive]
#[async_trait]
pub trait ControlProtocol {
    async fn conn_info(&self) -> ConnInfo;
    async fn stat_num(&self, stat: String) -> f64;
    async fn start_time(&self) -> SystemTime;
    async fn stop(&self);

    async fn recent_logs(&self) -> Vec<String>;

    // broker-proxying stuff

    async fn check_secret(&self, secret: String) -> Result<bool, String>;
    async fn user_info(&self, secret: String) -> Result<UserInfo, String>;
    async fn start_registration(&self) -> Result<usize, String>;
    async fn poll_registration(&self, idx: usize) -> Result<RegistrationProgress, String>;
    async fn convert_legacy_account(
        &self,
        username: String,
        password: String,
    ) -> Result<String, String>;
    async fn stat_history(&self, stat: String) -> Result<Vec<f64>, String>;
    async fn exit_list(&self) -> Result<Vec<ExitDescriptor>, String>;
    async fn latest_news(&self, lang: String) -> Result<Vec<NewsItem>, String>;
    async fn price_points(&self) -> Result<Vec<(u32, f64)>, String>;
    async fn create_payment(
        &self,
        secret: String,
        days: u32,
        method: String,
    ) -> Result<String, String>;
    async fn get_free_voucher(&self, secret: String) -> Result<Option<VoucherInfo>, String>;
    async fn redeem_voucher(&self, secret: String, code: String) -> Result<i32, String>;
    async fn export_debug_pack(
        &self,
        email: Option<String>,
        contents: String,
    ) -> Result<(), String>;

    async fn get_update_manifest(&self) -> Result<(serde_json::Value, String), String>;
}

#[derive(Serialize, Deserialize, Clone, Debug)]
#[serde(tag = "state")]
pub enum ConnInfo {
    Disconnected,
    Connecting,
    Connected(ConnectedInfo),
}

#[derive(Serialize, Deserialize, Clone, Debug)]
pub struct ConnectedInfo {
    pub protocol: String,
    pub bridge: String,

    pub exit: ExitDescriptor,
}

#[derive(Serialize, Deserialize, Clone, Debug)]
pub struct UserInfo {
    pub user_id: u64,
    pub level: AccountLevel,
    pub expiry: Option<u64>,
}

pub struct ControlProtocolImpl {
    pub ctx: AnyCtx<Config>,
}

pub static CURRENT_CONN_INFO: CtxField<Mutex<ConnInfo>> = |_| Mutex::new(ConnInfo::Disconnected);

static REGISTRATIONS: LazyLock<Mutex<Slab<RegistrationProgress>>> =
    LazyLock::new(|| Mutex::new(Slab::new()));

#[derive(Serialize, Deserialize, Clone)]
pub struct RegistrationProgress {
    pub progress: f64,
    pub secret: Option<String>,
}

#[async_trait]
impl ControlProtocol for ControlProtocolImpl {
    async fn conn_info(&self) -> ConnInfo {
        self.ctx.get(CURRENT_CONN_INFO).lock().clone()
    }

    async fn stat_num(&self, stat: String) -> f64 {
        stat_get_num(&self.ctx, &stat)
    }

    async fn start_time(&self) -> SystemTime {
        static START_TIME: CtxField<SystemTime> = |_| SystemTime::now();
        *self.ctx.get(START_TIME)
    }

    async fn stop(&self) {
        std::thread::spawn(move || {
            std::thread::sleep(Duration::from_millis(100));
            std::process::exit(0);
        });
    }

    async fn recent_logs(&self) -> Vec<String> {
        get_json_logs().split("\n").map(|s| s.to_string()).collect()
    }

    async fn check_secret(&self, secret: String) -> Result<bool, String> {
        let res = broker_client(&self.ctx)
            .map_err(|e| format!("{:?}", e))?
            .get_user_info_by_cred(geph5_broker_protocol::Credential::Secret(secret))
            .await
            .map_err(|e| format!("{:?}", e))?
            .map_err(|e| format!("{:?}", e))?;
        Ok(res.is_some())
    }

    async fn user_info(&self, secret: String) -> Result<UserInfo, String> {
<<<<<<< HEAD
        static USER_INFO_CACHE: CtxField<Cache<String, UserInfo>> = |_| {
            Cache::builder()
                .time_to_live(Duration::from_secs(60))
                .build()
        };

        let cache = self.ctx.get(USER_INFO_CACHE);

        cache
            .try_get_with(secret.clone(), async {
                let res = broker_client(&self.ctx)
                    .map_err(|e| format!("{:?}", e))?
                    .get_user_info_by_cred(geph5_broker_protocol::Credential::Secret(secret))
                    .await
                    .map_err(|e| format!("{:?}", e))?
                    .map_err(|e| format!("{:?}", e))?
                    .ok_or_else(|| "no such user".to_string())?;
                Ok(UserInfo {
                    user_id: res.user_id,
                    level: if res.plus_expires_unix.is_some() {
                        AccountLevel::Plus
                    } else {
                        AccountLevel::Free
                    },
                    expiry: res.plus_expires_unix,
                })
            })
=======
        let res = broker_client(&self.ctx)
            .map_err(|e| format!("{:?}", e))?
            .get_user_info_by_cred(geph5_broker_protocol::Credential::Secret(secret))
>>>>>>> 41e44709
            .await
            .map_err(|e| format!("{:?}", e))?
            .map_err(|e| format!("{:?}", e))?
            .ok_or_else(|| "no such user".to_string())?;
        Ok(UserInfo {
            level: if res.plus_expires_unix.is_some() {
                AccountLevel::Plus
            } else {
                AccountLevel::Free
            },
            expiry: res.plus_expires_unix,
        })
    }

    async fn start_registration(&self) -> Result<usize, String> {
        let (puzzle, difficulty) = broker_client(&self.ctx)
            .map_err(|e| format!("{:?}", e))?
            .get_puzzle()
            .await
            .map_err(|e| format!("{:?}", e))?;
        tracing::debug!(puzzle, difficulty, "got puzzle");
        let idx = REGISTRATIONS.lock().insert(RegistrationProgress {
            progress: 0.0,
            secret: None,
        });
        let ctx = self.ctx.clone();
        smolscale::spawn(async move {
            loop {
                let fallible = async {
                    let solution = {
                        let puzzle = puzzle.clone();
                        smol::unblock(move || {
                            solve_puzzle(&puzzle, difficulty, |progress| {
                                REGISTRATIONS.lock()[idx] = RegistrationProgress {
                                    progress,
                                    secret: None,
                                }
                            })
                        })
                        .await
                    };
                    let secret = broker_client(&ctx)?
                        .register_user_secret(puzzle.clone(), solution)
                        .await?
                        .map_err(|e| anyhow::anyhow!(e))?;
                    REGISTRATIONS.lock()[idx] = RegistrationProgress {
                        progress: 1.0,
                        secret: Some(secret.clone()),
                    };
                    anyhow::Ok(secret)
                };
                if let Err(err) = fallible.await {
                    tracing::warn!(err = debug(err), "restarting registration")
                } else {
                    break;
                }
            }
        })
        .detach();
        Ok(idx)
    }

    async fn poll_registration(&self, idx: usize) -> Result<RegistrationProgress, String> {
        tracing::debug!(idx, "polling registration");
        let registers = REGISTRATIONS.lock();
        registers
            .get(idx)
            .cloned()
            .ok_or_else(|| "no such registration".to_string())
    }

    async fn convert_legacy_account(
        &self,
        username: String,
        password: String,
    ) -> Result<String, String> {
        Ok(broker_client(&self.ctx)
            .map_err(|e| format!("{:?}", e))?
            .upgrade_to_secret(geph5_broker_protocol::Credential::LegacyUsernamePassword {
                username,
                password,
            })
            .await
            .map_err(|e| format!("{:?}", e))?
            .map_err(|e| format!("{:?}", e))?)
    }

    async fn stat_history(&self, stat: String) -> Result<Vec<f64>, String> {
        if stat != "traffic" {
            return Err(format!("bad: {stat}"));
        }
        Ok(self.ctx.get(TRAFF_COUNT).read().unwrap().speed_history())
    }

    async fn exit_list(&self) -> Result<Vec<ExitDescriptor>, String> {
        let resp = broker_client(&self.ctx)
            .map_err(|e| format!("{:?}", e))?
            .get_exits()
            .await
            .map_err(|e| format!("{:?}", e))?
            .map_err(|e| format!("{:?}", e))?;
        Ok(resp.inner.all_exits.iter().map(|s| s.1.clone()).collect())
    }

    async fn latest_news(&self, lang: String) -> Result<Vec<NewsItem>, String> {
        let client = broker_client(&self.ctx).map_err(|e| format!("{:?}", e))?;
        Ok(client
            .get_news(lang)
            .await
            .map_err(|s| s.to_string())?
            .map_err(|s| s.to_string())?)
    }

    async fn get_free_voucher(&self, secret: String) -> Result<Option<VoucherInfo>, String> {
        let client = broker_client(&self.ctx).map_err(|e| format!("{:?}", e))?;
        Ok(client
            .get_free_voucher(secret)
            .await
            .map_err(|s| s.to_string())?
            .map_err(|s| s.to_string())?)
    }

    async fn redeem_voucher(&self, secret: String, code: String) -> Result<i32, String> {
        let client = broker_client(&self.ctx).map_err(|e| format!("{:?}", e))?;

        // Call the broker's redeem_voucher method directly with the secret
        client
            .redeem_voucher(secret, code)
            .await
            .map_err(|s| s.to_string())?
            .map_err(|s| s.to_string())
    }

    async fn price_points(&self) -> Result<Vec<(u32, f64)>, String> {
        let client = broker_client(&self.ctx).map_err(|e| format!("{:?}", e))?;
        Ok(client
            .raw_price_points()
            .await
            .map_err(|s| s.to_string())?
            .map_err(|s| s.to_string())?
            .into_iter()
            .map(|(a, b)| (a, b as f64 / 100.0))
            .collect())
    }

    async fn create_payment(
        &self,
        secret: String,
        days: u32,
        method: String,
    ) -> Result<String, String> {
        let client = broker_client(&self.ctx).map_err(|e| format!("{:?}", e))?;
        Ok(client
            .create_payment(secret, days, method)
            .await
            .map_err(|s| s.to_string())?
            .map_err(|s| s.to_string())?)
    }

    async fn export_debug_pack(
        &self,
        email: Option<String>,
        contents: String,
    ) -> Result<(), String> {
        let client = broker_client(&self.ctx).map_err(|e| format!("{:?}", e))?;
        client
            .upload_debug_pack(email, contents)
            .await
            .map_err(|s| s.to_string())?
            .map_err(|s| s.to_string())?;
        Ok(())
    }

    async fn get_update_manifest(&self) -> Result<(serde_json::Value, String), String> {
        get_update_manifest().await.map_err(|e| format!("{:?}", e))
    }
}

pub struct DummyControlProtocolTransport(pub ControlService<ControlProtocolImpl>);

#[async_trait]
impl RpcTransport for DummyControlProtocolTransport {
    type Error = Infallible;

    async fn call_raw(&self, req: JrpcRequest) -> Result<JrpcResponse, Self::Error> {
        Ok(self.0.respond_raw(req).await)
    }
}<|MERGE_RESOLUTION|>--- conflicted
+++ resolved
@@ -1,6 +1,6 @@
 use std::{
     convert::Infallible,
-    sync::LazyLock,
+    sync::{Arc, LazyLock},
     time::{Duration, SystemTime},
 };
 
@@ -10,11 +10,8 @@
     puzzle::solve_puzzle, AccountLevel, ExitDescriptor, NewsItem, VoucherInfo,
 };
 
-<<<<<<< HEAD
+use itertools::Itertools;
 use moka::future::Cache;
-=======
-use itertools::Itertools;
->>>>>>> 41e44709
 use nanorpc::{nanorpc_derive, JrpcRequest, JrpcResponse, RpcService, RpcTransport};
 use parking_lot::Mutex;
 use serde::{Deserialize, Serialize};
@@ -142,44 +139,15 @@
     }
 
     async fn user_info(&self, secret: String) -> Result<UserInfo, String> {
-<<<<<<< HEAD
-        static USER_INFO_CACHE: CtxField<Cache<String, UserInfo>> = |_| {
-            Cache::builder()
-                .time_to_live(Duration::from_secs(60))
-                .build()
-        };
-
-        let cache = self.ctx.get(USER_INFO_CACHE);
-
-        cache
-            .try_get_with(secret.clone(), async {
-                let res = broker_client(&self.ctx)
-                    .map_err(|e| format!("{:?}", e))?
-                    .get_user_info_by_cred(geph5_broker_protocol::Credential::Secret(secret))
-                    .await
-                    .map_err(|e| format!("{:?}", e))?
-                    .map_err(|e| format!("{:?}", e))?
-                    .ok_or_else(|| "no such user".to_string())?;
-                Ok(UserInfo {
-                    user_id: res.user_id,
-                    level: if res.plus_expires_unix.is_some() {
-                        AccountLevel::Plus
-                    } else {
-                        AccountLevel::Free
-                    },
-                    expiry: res.plus_expires_unix,
-                })
-            })
-=======
         let res = broker_client(&self.ctx)
             .map_err(|e| format!("{:?}", e))?
             .get_user_info_by_cred(geph5_broker_protocol::Credential::Secret(secret))
->>>>>>> 41e44709
             .await
             .map_err(|e| format!("{:?}", e))?
             .map_err(|e| format!("{:?}", e))?
             .ok_or_else(|| "no such user".to_string())?;
         Ok(UserInfo {
+            user_id: res.user_id,
             level: if res.plus_expires_unix.is_some() {
                 AccountLevel::Plus
             } else {
