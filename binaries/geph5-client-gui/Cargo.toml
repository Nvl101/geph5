[package]
name = "geph5-client-gui"
version = "0.1.0"
edition = "2021"
build = "build.rs"
description = "GUI client for Geph"

[package.metadata.bundle]
name = "Geph5"
identifier = "io.geph.geph5"
icon = ["icon.png"]

[dependencies]
anyhow = "1.0.86"
csv = "1.3.0"
dirs = "5.0.1"
<<<<<<< HEAD
eframe = { version = "0.28.1" }
egui = "0.28.1"
=======
eframe = { version = "0.27.2", features=["wgpu"] }
egui = {version="0.27.2"}
>>>>>>> 298917cb
moka = { version = "0.12.7", features = ["sync"] }
native-dialog = "0.7.0"
serde = { version = "1", features = ["derive"] }
once_cell = "1.19.0"
smol_str = { version = "0.2.2", features = ["serde"] } 
tap = "1.0.1"
geph5-client = { path = "../geph5-client", features = ["windivert"] }
poll-promise = "0.3.0"
smolscale = "0.4.7"
futures-util = "0.3.30"
smol = "2.0.0"
geph5-broker-protocol = { path = "../../libraries/geph5-broker-protocol" }
serde_yaml = "0.9.34"
smol-timeout = "0.6.0"
tracing = "0.1.40"
tracing-subscriber = "0.3.18"
serde_json = "1.0.120"
oneshot = "0.1.8"
chrono = "0.4.38"
http = "1.1.0"
isocountry = "0.3.2"
image = { version = "0.25.1", default-features = false, features = ["ico"] }
itertools = "0.13.0"
single-instance = "0.3.3"
elevated-command = "1.1.2"
egui_plot = "0.28.1"
runas = "1.2.0"
egui_extras = { version = "0.28.1", features = ["all_loaders"] }
base32 = "0.5.0"
rlimit = "0.10.1"
binary-search = "0.1.2"

nanorpc-sillad = { path = "../../libraries/nanorpc-sillad" }
sillad = { path = "../../libraries/sillad" }

[build-dependencies]
winresource = "0.1"


[target.'cfg(windows)'.dependencies]
winreg = "0.52.0"
winapi = { version = "0.3.9", features = ["wininet"] }<|MERGE_RESOLUTION|>--- conflicted
+++ resolved
@@ -14,13 +14,8 @@
 anyhow = "1.0.86"
 csv = "1.3.0"
 dirs = "5.0.1"
-<<<<<<< HEAD
-eframe = { version = "0.28.1" }
+eframe = { version = "0.28.1", features=["wgpu"]}
 egui = "0.28.1"
-=======
-eframe = { version = "0.27.2", features=["wgpu"] }
-egui = {version="0.27.2"}
->>>>>>> 298917cb
 moka = { version = "0.12.7", features = ["sync"] }
 native-dialog = "0.7.0"
 serde = { version = "1", features = ["derive"] }
